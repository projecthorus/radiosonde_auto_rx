# -------------------
# The build container
# -------------------
FROM debian:bookworm-slim AS build

# Upgrade base packages.
RUN apt-get update && \
  apt-get upgrade -y && \
  apt-get install -y --no-install-recommends \
    autoconf \
    automake \
    build-essential \
    cmake \
    git \
    libatlas-base-dev \
    libsamplerate0-dev \
    libusb-1.0-0-dev \
    ninja-build \
    pkg-config \
    python3 \
    python3-dev \
    python3-pip \
    python3-setuptools \
    python3-wheel \
    libavahi-client-dev \
    libbsd-dev \
    libfftw3-dev \
    libiniparser-dev \
    libogg-dev \
    libopus-dev && \
  rm -rf /var/lib/apt/lists/*

# Copy in existing wheels.
COPY wheel[s]/ /root/.cache/pip/wheels/

# No wheels might exist.
RUN mkdir -p /root/.cache/pip/wheels/

# Copy in requirements.txt.
COPY auto_rx/requirements.txt \
  /root/radiosonde_auto_rx/auto_rx/requirements.txt

# Install Python packages.
RUN pip3 install \
  --user --break-system-packages --no-warn-script-location --ignore-installed \
  -r /root/radiosonde_auto_rx/auto_rx/requirements.txt

# Compile rtl-sdr from source.
RUN git clone https://github.com/steve-m/librtlsdr.git /root/librtlsdr && \
  mkdir -p /root/librtlsdr/build && \
  cd /root/librtlsdr/build && \
  cmake -DCMAKE_INSTALL_PREFIX=/root/target/usr/local -Wno-dev ../ && \
  make && \
  make install && \
  rm -rf /root/librtlsdr

# Compile spyserver_client from source.
RUN git clone https://github.com/miweber67/spyserver_client.git /root/spyserver_client && \
  cd /root/spyserver_client && \
  make

# Compile ka9q-radio from source
RUN git clone https://github.com/ka9q/ka9q-radio.git /root/ka9q-radio && \
  cd /root/ka9q-radio && \
<<<<<<< HEAD
  git checkout d0febaa033e1d53b9b53078cfe17457ac3676d20 && \
=======
  git checkout ca8c687479b8aa965e749ec2a365ce41ba50f96b && \
>>>>>>> 82af4075
  make \
    -f Makefile.linux \
    ARCHOPTS= \
    tune powers pcmrecord

# Copy in radiosonde_auto_rx.
COPY . /root/radiosonde_auto_rx

# Build the radiosonde_auto_rx binaries.
WORKDIR /root/radiosonde_auto_rx/auto_rx
RUN /bin/sh build.sh

# -------------------------
# The application container
# -------------------------
FROM debian:bookworm-slim

EXPOSE 5000/tcp

# Upgrade base packages and install application dependencies.
RUN apt-get update && \
  apt-get upgrade -y && \
  apt-get install -y --no-install-recommends \
  libatlas3-base \
  libatomic1 \
  libsamplerate0 \
  python3 \
  rng-tools \
  sox \
  tini \
  libbsd0 \
  avahi-utils \
  libnss-mdns \
  avahi-utils \
  usbutils && \
  rm -rf /var/lib/apt/lists/*

# Copy rtl-sdr from the build container.
COPY --from=build /root/target /
RUN ldconfig

# Copy any additional Python packages from the build container.
COPY --from=build /root/.local /root/.local

# Copy auto_rx from the build container to /opt.
COPY --from=build /root/radiosonde_auto_rx/LICENSE /opt/auto_rx/
COPY --from=build /root/radiosonde_auto_rx/auto_rx/ /opt/auto_rx/

# Copy ss_client from the build container and create links
COPY --from=build /root/spyserver_client/ss_client /opt/auto_rx/
RUN ln -s ss_client /opt/auto_rx/ss_iq && \
  ln -s ss_client /opt/auto_rx/ss_power

# Copy ka9q-radio utilities 
COPY --from=build /root/ka9q-radio/tune /usr/local/bin/
COPY --from=build /root/ka9q-radio/powers /usr/local/bin/
COPY --from=build /root/ka9q-radio/pcmrecord /usr/local/bin/

# Allow mDNS resolution for ka9q-radio utilities
RUN sed -i -e 's/files dns/files mdns4_minimal [NOTFOUND=return] dns/g' /etc/nsswitch.conf

# NOTE: These volume flags must be set for avahi to talk to the local host:
# -v /var/run/dbus:/var/run/dbus
# -v /var/run/avahi-daemon/socket:/var/run/avahi-daemon/socket

# Set the working directory.
WORKDIR /opt/auto_rx

# Ensure scripts from Python packages are in PATH.
ENV PATH=/root/.local/bin:$PATH

# Use tini as init.
ENTRYPOINT ["/usr/bin/tini", "--"]

# Run auto_rx.py.
CMD ["python3", "/opt/auto_rx/auto_rx.py"]<|MERGE_RESOLUTION|>--- conflicted
+++ resolved
@@ -62,11 +62,7 @@
 # Compile ka9q-radio from source
 RUN git clone https://github.com/ka9q/ka9q-radio.git /root/ka9q-radio && \
   cd /root/ka9q-radio && \
-<<<<<<< HEAD
   git checkout d0febaa033e1d53b9b53078cfe17457ac3676d20 && \
-=======
-  git checkout ca8c687479b8aa965e749ec2a365ce41ba50f96b && \
->>>>>>> 82af4075
   make \
     -f Makefile.linux \
     ARCHOPTS= \
