
/*
 *  dfm09 (dfm06)
 *  sync header: correlation/matched filter
 *  files: dfm09mod.c demod_mod.h demod_mod.c
 *  compile:
 *      gcc -c demod_mod.c
 *      gcc dfm09mod.c demod_mod.o -lm -o dfm09mod
 *
 *  author: zilog80
 */

#include <stdio.h>
#include <stdlib.h>
#include <string.h>
#include <math.h>

#ifdef CYGWIN
  #include <fcntl.h>  // cygwin: _setmode()
  #include <io.h>
#endif


#include "demod_mod.h"


typedef struct {
    i8_t vbs;  // verbose output
    i8_t raw;  // raw frames
    i8_t crc;  // CRC check output
    i8_t ecc;  // Reed-Solomon ECC
    i8_t sat;  // GPS sat data
    i8_t ptu;  // PTU: temperature
    i8_t inv;
    i8_t aut;
    i8_t jsn;  // JSON output (auto_rx)
    i8_t dst;  // continuous pcks 0..8
    i8_t dbg;
} option_t;

typedef struct {
    int ec;
    float ts;
} pcksts_t;

typedef struct {
    ui8_t max_ch;
    ui8_t nul_ch;
    ui8_t sn_ch;
    ui8_t chXbit;
    ui32_t SN_X;
    ui32_t chX[2];
} sn_t;

typedef struct {
    ui32_t prn; // SVs used (PRN)
    float dMSL; // Alt_MSL - Alt_ellipsoid = -N = - geoid_height =  ellipsoid - geoid
    ui8_t nSV; // numSVs used
} gpsdat_t;

#define BITFRAME_LEN  280

typedef struct {
    int frnr;
    int sonde_typ;
    ui32_t SN6;
    ui32_t SN;
    int week; int gpssec;
    int jahr; int monat; int tag;
    int std; int min; float sek;
    double lat; double lon; double alt;
    double dir; double horiV; double vertV;
    float meas24[5+2];
    float status[2];
    float _frmcnt;
    char sonde_id[16]; // "ID__:xxxxxxxx\0\0"
    hsbit_t frame[BITFRAME_LEN+4];  // char frame_bits[BITFRAME_LEN+4];
    char dat_str[9][13+1];
    sn_t snc;
    pcksts_t pck[9];
    option_t option;
    int ptu_out;
    int jsn_freq;   // freq/kHz (SDR)
    gpsdat_t gps;
} gpx_t;


//#define HEADLEN 32
// DFM09: Manchester2: 01->1,10->0
static char dfm_rawheader[] = "10011010100110010101101001010101"; //->"0100010111001111"; // 0x45CF (big endian)
static char dfm_header[] = "0100010111001111";

/* ------------------------------------------------------------------------------------ */

#define BAUD_RATE   2500

/* ------------------------------------------------------------------------------------ */
static int datetime2GPSweek(int yy, int mm, int dd,
                            int hr, int min, int sec,
                            int *week, int *tow) {
    int ww = 0;
    int tt = 0;
    int gpsDays = 0;

    if ( mm < 3 ) { yy -= 1; mm += 12; }

    gpsDays = (int)(365.25*yy) + (int)(30.6001*(mm+1.0)) + dd - 723263; // 1980-01-06

    ww = gpsDays / 7;
    tt = gpsDays % 7;
    tt = tt*86400 + hr*3600 + min*60 + sec;

    *week = ww;
    *tow  = tt;

    return 0;
}
/* ------------------------------------------------------------------------------------ */


#define B 8 // codeword: 8 bit
#define S 4 // davon 4 bit data

#define HEAD 0        //  16 bit
#define CONF (16+0)   //  56 bit
#define DAT1 (16+56)  // 104 bit
#define DAT2 (16+160) // 104 bit
               // frame: 280 bit

static ui8_t G[8][4] =  // Generator
                     {{ 1, 0, 0, 0},
                      { 0, 1, 0, 0},
                      { 0, 0, 1, 0},
                      { 0, 0, 0, 1},
                      { 0, 1, 1, 1},
                      { 1, 0, 1, 1},
                      { 1, 1, 0, 1},
                      { 1, 1, 1, 0}};
static ui8_t H[4][8] =  // Parity-Check
                     {{ 0, 1, 1, 1, 1, 0, 0, 0},
                      { 1, 0, 1, 1, 0, 1, 0, 0},
                      { 1, 1, 0, 1, 0, 0, 1, 0},
                      { 1, 1, 1, 0, 0, 0, 0, 1}};
static ui8_t He[8] = { 0x7, 0xB, 0xD, 0xE, 0x8, 0x4, 0x2, 0x1}; // Spalten von H:
                                                                // 1-bit-error-Syndrome
static ui8_t codewords[16][8]; // (valid) Hamming codewords

static int nib4bits(ui8_t nib, ui8_t *bits) { // big endian
    int j;

    nib &= 0xF;
    for (j = 0; j < 4; j++) {
        bits[j] = (nib>>(3-j)) & 0x1;
    }
    return 0;
}

static int gencode(ui8_t msg[4], ui8_t code[8]) {
    int i, j;                  // Gm=c
    for (i = 0; i < 8; i++) {
        code[i] = 0;
        for (j = 0; j < 4; j++) {
            code[i] ^= G[i][j] & msg[j];
        }
    }
    return 0;
}

static ui32_t bits2val(ui8_t *bits, int len) { // big endian
    int j;
    ui32_t val;
    if ((len < 0) || (len > 32)) return -1; // = 0xFFFF
    val = 0;
    for (j = 0; j < len; j++) {
        val |= (bits[j] << (len-1-j));
    }
    return val;
}

static void deinterleave(hsbit_t *str, int L, hsbit_t *block) {
    int i, j;
    for (j = 0; j < B; j++) {  // L = 7, 13
        for (i = 0; i < L; i++) {
            block[B*i+j] = str[L*j+i];
        }
    }
}

static int check(int opt_ecc, hsbit_t code[8]) {
    int i, j;               // Bei Demodulierung durch Nulldurchgaenge, wenn durch Fehler ausser Takt,
    ui32_t synval = 0;      // verschieben sich die bits. Fuer Hamming-Decode waere es besser,
    ui8_t syndrom[4];       // sync zu Beginn mit Header und dann Takt beibehalten fuer decision.
    int ret=0;

    for (i = 0; i < 4; i++) { // S = 4
        syndrom[i] = 0;
        for (j = 0; j < 8; j++) { // B = 8
            syndrom[i] ^= H[i][j] & code[j].hb;
        }
    }
    synval = bits2val(syndrom, 4);
    if (synval) {
        ret = -1;
        for (j = 0; j < 8; j++) {   // 1-bit-error
            if (synval == He[j]) {  // reicht auf databits zu pruefen, d.h.
                ret = j+1;          // (systematischer Code) He[0..3]
                break;
            }
        }
    }
    else ret = 0;

    if (ret > 0) code[ret-1].hb ^= 0x1; // d=1: 1-bit-error
    else if (ret < 0 && opt_ecc == 2) { // d=2: 2-bit-error: soft decision
        // Hamming(8,4)
        // 256 words:
        //   16 codewords
        //   16*8=128 1-error words (dist=1)
        //   16*7=112 2-error words (dist=2)
        //     each 2-error word has 4 codewords w/ dist=2,
        //     choose best match/correlation
        int n;
        int maxn = -1;
        int d = 0;
        float sum = 0.0;
        float maxsum = 0.0;
        /*
        sum = 0.0;                 // s<0: h=0 , s>0: h=1
        for (i = 0; i < 8; i++) {  // h\in{0,1} -> 2h-1\in{-1,+1}
            sum += (2*code[i].hb-1)*code[i].sb;  // i.e. sum_i |s_i|
        } // original score
        */
        for (n = 0; n < 16; n++) {
            d = 0;
            for (i = 0; i < 8; i++) { // d(a,b) = sum_i a[i]^b[i]
                if (code[i].hb != codewords[n][i]) d++;
            }
            if (d == 2) { // check dist=2 codewords - in principle, all codewords could be tested
                // softbits correlation:
                //      - interleaving
                //      + no pulse-shaping -> sum
                sum = 0.0;
                for (i = 0; i < 8; i++) {
                    sum += (2*codewords[n][i]-1) * code[i].sb;
                }
                if (sum >= maxsum) { // best match
                    maxsum = sum;
                    maxn = n;
                }
            }
        }
        if (maxn >= 0) {
            for (i = 0; i < 8; i++) {
                if (code[i].hb = codewords[maxn][i]);
            }
        }
    }

    return ret;
}

static int hamming(int opt_ecc, hsbit_t *ham, int L, ui8_t *sym) {
    int i, j;
    int ecc = 0, ret = 0;      // L = 7, 13
    for (i = 0; i < L; i++) {  // L * 2 nibble (data+parity)
        if (opt_ecc) {
            ecc = check(opt_ecc, ham+B*i);
            if (ecc > 0) ret |= (1<<i);
            if (ecc < 0) ret |= ecc; // -1
        }
        for (j = 0; j < S; j++) {  // systematic: bits 0..S-1 data
            sym[S*i+j] = ham[B*i+j].hb;
        }
    }
    return ret;
}

static char nib2chr(ui8_t nib) {
    char c = '_';
    if (nib < 0x10) {
        if (nib < 0xA)  c = 0x30 + nib;
        else            c = 0x41 + nib-0xA;
    }
    return c;
}

static int cnt_biterr(int ec) {
    int i;
    ui8_t ecn = 0;
    for (i = 0; i < 15; i++) {
        if ( (ec>>i)&1 ) ecn++;
    }
    return ecn;
}

static int dat_out(gpx_t *gpx, ui8_t *dat_bits, int ec) {
    int i, ret = 0;
    int fr_id;
    // int jahr = 0, monat = 0, tag = 0, std = 0, min = 0;
    int frnr = 0;
    int msek = 0;
    int lat = 0, lon = 0, alt = 0;
    int nib;
    int dvv;  // signed/unsigned 16bit

    fr_id = bits2val(dat_bits+48, 4);

    if (fr_id >= 0 && fr_id <= 8) {
        for (i = 0; i < 13; i++) {
            nib = bits2val(dat_bits+4*i, 4);
            gpx->dat_str[fr_id][i] = nib2chr(nib);
        }
        gpx->dat_str[fr_id][13] = '\0';

        gpx->pck[fr_id].ts = gpx->_frmcnt; // time_stamp,frame_count,...
        if (gpx->option.ecc) {
            gpx->pck[fr_id].ec = ec; // option_ecc laesst -1 garnicht durch
            if (ec > 0) {
                ui8_t ecn = cnt_biterr(ec);
                gpx->pck[fr_id].ec = ecn;
                if ((gpx->option.dst || gpx->option.jsn) && ecn > 4) gpx->pck[fr_id].ec = -2; // threshold: #errors > 4
            }
        }
    }

    // GPS data
    // SiRF msg ID 41: Geodetic Navigation Data

    if (fr_id == 0) {
        //start = 0x1000;
        frnr = bits2val(dat_bits+24, 8);
        gpx->frnr = frnr;
    }

    if (fr_id == 1) {
        // 00..31: GPS-Sats in solution (bitmap)
        gpx->gps.prn = bits2val(dat_bits, 32); // SV/PRN used
        msek = bits2val(dat_bits+32, 16);  // UTC (= GPS - 18sec  ab 1.1.2017)
        gpx->sek = msek/1000.0;
    }

    if (fr_id == 2) {
        lat = bits2val(dat_bits, 32);
        gpx->lat = lat/1e7;
        dvv = (short)bits2val(dat_bits+32, 16);  // (short)? zusammen mit dir sollte unsigned sein
        gpx->horiV = dvv/1e2;
    }

    if (fr_id == 3) {
        lon = bits2val(dat_bits, 32);
        gpx->lon = lon/1e7;
        dvv = bits2val(dat_bits+32, 16) & 0xFFFF;  // unsigned
        gpx->dir = dvv/1e2;
    }

    if (fr_id == 4) {
        alt = bits2val(dat_bits, 32);
        gpx->alt = alt/1e2;
        dvv = (short)bits2val(dat_bits+32, 16);  // signed
        gpx->vertV = dvv/1e2;
    }

    if (fr_id == 5) {
        short dMSL = bits2val(dat_bits, 16);
        gpx->gps.dMSL = dMSL/1e2;
    }

    if (fr_id == 6) { // sat data
    }

    if (fr_id == 7) { // sat data
    }

    if (fr_id == 8) {
        gpx->jahr  = bits2val(dat_bits,   12);
        gpx->monat = bits2val(dat_bits+12, 4);
        gpx->tag   = bits2val(dat_bits+16, 5);
        gpx->std   = bits2val(dat_bits+21, 5);
        gpx->min   = bits2val(dat_bits+26, 6);
        gpx->gps.nSV = bits2val(dat_bits+32, 8);
    }

    ret = fr_id;
    return ret;
}

// DFM-06 (NXP8)
static float fl20(int d) {  // float20
    int val, p;
    float f;
    p = (d>>16) & 0xF;
    val = d & 0xFFFF;
    f = val/(float)(1<<p);
    return  f;
}
/*
static float flo20(int d) {
    int m, e;
    float f1, f;
    m = d & 0xFFFF;
    e = (d >> 16) & 0xF;
    f =  m / pow(2,e);
    return  f;
}
*/

// DFM-09 (STM32)
static float fl24(int d) {  // float24
    int val, p;
    float f;
    p = (d>>20) & 0xF;
    val = d & 0xFFFFF;
    f = val/(float)(1<<p);
    return  f;
}

// temperature approximation
static float get_Temp(gpx_t *gpx) { // meas[0..4]
// NTC-Thermistor EPCOS B57540G0502
// R/T No 8402, R25=Ro=5k
// B0/100=3450
// 1/T = 1/To + 1/B log(r) , r=R/Ro
// GRAW calibration data -80C..+40C on EEPROM ?
// meas0 = g*(R + Rs)
// meas3 = g*Rs , Rs: dfm6:10k, dfm9:20k
// meas4 = g*Rf , Rf=220k
    float f  = gpx->meas24[0],
          f1 = gpx->meas24[3],
          f2 = gpx->meas24[4];
    if (gpx->ptu_out >= 0xC) {
        f  = gpx->meas24[0+1];
        f1 = gpx->meas24[3+2];
        f2 = gpx->meas24[4+2];
    }
    //float *meas = gpx->meas24;
    float B0 = 3260.0;       // B/Kelvin, fit -55C..+40C
    float T0 = 25 + 273.15;  // t0=25C
    float R0 = 5.0e3;        // R0=R25=5k
    float Rf = 220e3;        // Rf = 220k
    float g = f2/Rf;
    float R = (f-f1) / g; // meas[0,3,4] > 0 ?
    float T = 0;                     // T/Kelvin
    if (f*f1*f2 == 0) R = 0;
    if (R > 0)  T = 1/(1/T0 + 1/B0 * log(R/R0));
    return  T - 273.15; // Celsius
//  DFM-06: meas20 * 16 = meas24
//      -> (meas24[0]-meas24[3])/meas24[4]=(meas20[0]-meas20[3])/meas20[4]
}
static float get_Temp2(gpx_t *gpx) { // meas[0..4]
// NTC-Thermistor EPCOS B57540G0502
// R/T No 8402, R25=Ro=5k
// B0/100=3450
// 1/T = 1/To + 1/B log(r) , r=R/Ro
// GRAW calibration data -80C..+40C on EEPROM ?
// meas0 = g*(R+Rs)+ofs
// meas3 = g*Rs+ofs , Rs: dfm6:10k, dfm9:20k
// meas4 = g*Rf+ofs , Rf=220k
    float f  = gpx->meas24[0],
          f1 = gpx->meas24[3],
          f2 = gpx->meas24[4];
    if (gpx->ptu_out >= 0xC) {
        f  = gpx->meas24[0+1];
        f1 = gpx->meas24[3+2];
        f2 = gpx->meas24[4+2];
    }
    float B0 = 3260.0;      // B/Kelvin, fit -55C..+40C
    float T0 = 25 + 273.15; // t0=25C
    float R0 = 5.0e3;       // R0=R25=5k
    float Rf2 = 220e3;      // Rf2 = Rf = 220k
    float g_o = f2/Rf2;     // approx gain
    float Rs_o = f1/g_o;    // = Rf2 * f1/f2;
    float Rf1 = Rs_o;       // Rf1 = Rs: dfm6:10k, dfm9:20k
    float g = g_o;          // gain
    float Rb = 0.0;         // offset
    float R = 0;            // thermistor
    float T = 0;            // T/Kelvin

    // ptu_out=0xD: Rs_o=13.6, Rf2=?
    if       ( 8e3 < Rs_o && Rs_o < 12e3) Rf1 = 10e3;  // dfm6
    else if  (18e3 < Rs_o && Rs_o < 22e3) Rf1 = 20e3;  // dfm9
    g = (f2 - f1) / (Rf2 - Rf1);
    Rb = (f1*Rf2-f2*Rf1)/(f2-f1); // ofs/g

    R = (f-f1)/g;                    // meas[0,3,4] > 0 ?
    if (R > 0)  T = 1/(1/T0 + 1/B0 * log(R/R0));

    if (gpx->option.ptu && gpx->ptu_out && gpx->option.dbg) {
        printf("  (Rso: %.1f , Rb: %.1f)", Rs_o/1e3, Rb/1e3);
    }

    return  T - 273.15;
//  DFM-06: meas20 * 16 = meas24
}
static float get_Temp4(gpx_t *gpx) { // meas[0..4]
// NTC-Thermistor EPCOS B57540G0502
// [  T/C  ,   R/R25   , alpha ] :
// [ -55.0 ,  51.991   ,   6.4 ]
// [ -50.0 ,  37.989   ,   6.2 ]
// [ -45.0 ,  28.07    ,   5.9 ]
// [ -40.0 ,  20.96    ,   5.7 ]
// [ -35.0 ,  15.809   ,   5.5 ]
// [ -30.0 ,  12.037   ,   5.4 ]
// [ -25.0 ,   9.2484  ,   5.2 ]
// [ -20.0 ,   7.1668  ,   5.0 ]
// [ -15.0 ,   5.5993  ,   4.9 ]
// [ -10.0 ,   4.4087  ,   4.7 ]
// [  -5.0 ,   3.4971  ,   4.6 ]
// [   0.0 ,   2.7936  ,   4.4 ]
// [   5.0 ,   2.2468  ,   4.3 ]
// [  10.0 ,   1.8187  ,   4.2 ]
// [  15.0 ,   1.4813  ,   4.0 ]
// [  20.0 ,   1.2136  ,   3.9 ]
// [  25.0 ,   1.0000  ,   3.8 ]
// [  30.0 ,   0.82845 ,   3.7 ]
// [  35.0 ,   0.68991 ,   3.6 ]
// [  40.0 ,   0.57742 ,   3.5 ]
// -> Steinhart–Hart coefficients (polyfit):
    float p0 = 1.09698417e-03,
          p1 = 2.39564629e-04,
          p2 = 2.48821437e-06,
          p3 = 5.84354921e-08;
// T/K = 1/( p0 + p1*ln(R) + p2*ln(R)^2 + p3*ln(R)^3 )
    float f  = gpx->meas24[0],
          f1 = gpx->meas24[3],
          f2 = gpx->meas24[4];
    if (gpx->ptu_out >= 0xC) {
        f  = gpx->meas24[0+1];
        f1 = gpx->meas24[3+2];
        f2 = gpx->meas24[4+2];
    }
    //float *meas = gpx->meas24;
    float Rf = 220e3;    // Rf = 220k
    float g = f2/Rf;
    float R = (f-f1) / g; // f,f1,f2 > 0 ?
    float T = 0; // T/Kelvin
    if (R > 0)  T = 1/( p0 + p1*log(R) + p2*log(R)*log(R) + p3*log(R)*log(R)*log(R) );
    return  T - 273.15; // Celsius
//  DFM-06: meas20 * 16 = meas24
//      -> (meas24[0]-meas24[3])/meas24[4]=(meas20[0]-meas20[3])/meas20[4]
}


#define SNbit 0x0100
static int conf_out(gpx_t *gpx, ui8_t *conf_bits, int ec) {
    int ret = 0;
    int val;
    ui8_t conf_id;
    ui8_t hl;
    ui32_t SN6, SN;
    ui8_t dfm6typ;
    ui8_t sn2_ch, sn_ch;


    conf_id = bits2val(conf_bits, 4);

    if (conf_id > 4 && bits2val(conf_bits+8, 4*5) == 0) gpx->snc.nul_ch = bits2val(conf_bits, 8);

    dfm6typ = ((gpx->snc.nul_ch & 0xF0)==0x50) && (gpx->snc.nul_ch & 0x0F);
    if (dfm6typ) gpx->ptu_out = 6;
    if (dfm6typ  && (gpx->sonde_typ & 0xF) > 6)
    {   // reset if 0x5A, 0x5B (DFM-06)
        gpx->sonde_typ = 0;
        gpx->snc.max_ch = conf_id;
    }

    if (conf_id > 5 && conf_id > gpx->snc.max_ch && ec == 0) { // mind. 6 Kanaele
        if (bits2val(conf_bits+4, 4) == 0xC) { // 0xsCaaaab
            gpx->snc.max_ch = conf_id; // reset?
        }
/*
        if (bits2val(conf_bits, 8) == 0x70) { // 0x70aaaab
            gpx->snc.max_ch = conf_id; // reset?
        }
*/
    }

    // SN: mind. 6 Kanaele
    if (conf_id > 5 && (conf_id == (gpx->snc.nul_ch>>4)+1 || conf_id == gpx->snc.max_ch))
    {
        sn2_ch = bits2val(conf_bits, 8);
        sn_ch = ((sn2_ch>>4) & 0xF);  // sn_ch == config_id

        if ( (gpx->snc.nul_ch & 0x58) == 0x58 ) { // 0x5A, 0x5B
            SN6 = bits2val(conf_bits+4, 4*6);     // DFM-06: Kanal 6
            if (SN6 == gpx->SN6  &&  SN6 != 0) {  // nur Nibble-Werte 0..9
                gpx->sonde_typ = SNbit | 6;
                gpx->ptu_out = 6; // <-> DFM-06
                sprintf(gpx->sonde_id, "ID06:%6X", gpx->SN6);
            }
            else { // reset
                gpx->sonde_typ = 0;
            }
            gpx->SN6 = SN6;
        }                                    // SN in last pck/channel, #{pcks} depends on (sensor) config; observed:
        else if (   (sn2_ch & 0xF) == 0xC    // 0xsCaaaab, s==sn_ch , s: 0xA=DFM-09 , 0xC=DFM-09P , 0xB=DFM-17 , 0xD=DFM-17P?
                 || (sn2_ch & 0xF) == 0x0 )  // 0xs0aaaab, s==sn_ch , s: 0x7,0x8: pilotsonde PS-15?
        {
            val = bits2val(conf_bits+8, 4*5);
            hl =  (val & 0xF);
            if (hl < 2)
            {
                if ( gpx->snc.sn_ch != sn_ch ) { // -> sn_ch > 0
                    // reset
                    gpx->snc.chXbit = 0;
                    gpx->snc.chX[0] = 0;
                    gpx->snc.chX[1] = 0;
                }
                gpx->snc.sn_ch = sn_ch;
                gpx->snc.chX[hl] = (val >> 4) & 0xFFFF;
                gpx->snc.chXbit |= 1 << hl;
                if (gpx->snc.chXbit == 3) {
                    SN = (gpx->snc.chX[0] << 16) | gpx->snc.chX[1];
                    if ( SN == gpx->snc.SN_X || gpx->snc.SN_X == 0 ) {

                        gpx->sonde_typ = SNbit | sn_ch;
                        gpx->SN = SN;

                        gpx->ptu_out = 0;
                        if (sn_ch == 0xA /*&& (sn2_ch & 0xF) == 0xC*/) gpx->ptu_out = sn_ch; // <+> DFM-09
                        if (sn_ch == 0xB /*&& (sn2_ch & 0xF) == 0xC*/) gpx->ptu_out = sn_ch; // <-> DFM-17
                        if (sn_ch == 0xC) gpx->ptu_out = sn_ch; // <+> DFM-09P(?)
                        if (sn_ch == 0xD) gpx->ptu_out = sn_ch; // <-> DFM-17P?
                        // PS-15 ? (sn2_ch & 0xF) == 0x0 :  gpx->ptu_out = 0 // <-> PS-15

                        if ( (gpx->sonde_typ & 0xF) == 0xA) {
                            sprintf(gpx->sonde_id, "ID09:%6u", gpx->SN);
                        }
                        else {
                            sprintf(gpx->sonde_id, "ID-%1X:%6u", gpx->sonde_typ & 0xF, gpx->SN);
                        }
                    }
                    else { // reset
                        gpx->sonde_typ = 0;
                    }
                    gpx->snc.SN_X = SN;
                    gpx->snc.chXbit = 0;
                }
            }
        }
        ret = (gpx->sonde_typ & 0xF);
    }


    if (conf_id >= 0 && conf_id <= 4) {
        val = bits2val(conf_bits+4, 4*6);
        gpx->meas24[conf_id] = fl24(val);
        // DFM-09 (STM32): 24bit 0exxxxx
        // DFM-06 (NXP8):  20bit 0exxxx0
        //   fl20(bits2val(conf_bits+4, 4*5))
        //       = fl20(exxxx)
        //       = fl24(exxxx0)/2^4
        //   meas20 * 16 = meas24
    }
    if (gpx->ptu_out >= 0xC) { // DFM>=09(P)
        if (conf_id >= 5 && conf_id <= 6) {
            val = bits2val(conf_bits+4, 4*6);
            gpx->meas24[conf_id] = fl24(val);
        }
    }

    // STM32-status: Bat, MCU-Temp
    if (gpx->ptu_out >= 0xA) { // DFM>=09(P) (STM32)
        ui8_t ofs = 0;
        if (gpx->ptu_out >= 0xC) ofs = 2;
        if (conf_id == 0x5+ofs) { // voltage
            val = bits2val(conf_bits+8, 4*4);
            gpx->status[0] = val/1000.0;
        }
        if (conf_id == 0x6+ofs) { // T-intern (STM32)
            val = bits2val(conf_bits+8, 4*4);
            gpx->status[1] = val/100.0;
        }
    }
    else {
        gpx->status[0] = 0;
        gpx->status[1] = 0;
    }


    return ret;
}

static void print_gpx(gpx_t *gpx) {
    int i, j;
    int contgps = 0;
    int output = 0;
    int jsonout = 0;
    int start = 0;

    if (gpx->frnr > 0) start = 0x1000;

    output |= start;


    for (i = 0; i < 9/*8*/; i++) { // trigger: pck8
        if ( !( (gpx->option.dst || gpx->option.jsn) && gpx->pck[i].ec < 0) )
        {
            if (gpx->pck[8].ts - gpx->pck[i].ts < 6.0)  { output |= (1<<i); }
        }
        //if (gpx->option.dst && gpx->pck[i].ec < 0) { output &= ~(1<<i); }
    }

    jsonout = output;

    contgps = ((output & 0x11F) == 0x11F); // 0,1,2,3,8

    if (gpx->option.dst && !contgps) {
        output = 0;
    }
    if (gpx->option.jsn && !contgps) {
        jsonout = 0;
    }

    if (output & 0xF000) {

        if (gpx->option.raw == 2) {
            for (i = 0; i < 9; i++) {
                printf(" %s", gpx->dat_str[i]);
                if (gpx->option.ecc) printf(" (%1X) ", gpx->pck[i].ec&0xF);
            }
            for (i = 0; i < 9; i++) {
                for (j = 0; j < 13; j++) gpx->dat_str[i][j] = ' ';
            }
        }
        else {
            if (gpx->option.aut && gpx->option.vbs >= 2) printf("<%c> ", gpx->option.inv?'-':'+');
            printf("[%3d] ", gpx->frnr);
            printf("%4d-%02d-%02d ", gpx->jahr, gpx->monat, gpx->tag);
            printf("%02d:%02d:%04.1f ", gpx->std, gpx->min, gpx->sek);
                                                if (gpx->option.vbs >= 2 && gpx->option.ecc) printf("(%1X,%1X,%1X) ", gpx->pck[0].ec&0xF, gpx->pck[8].ec&0xF, gpx->pck[1].ec&0xF);
            printf(" ");
            printf(" lat: %.5f ", gpx->lat);    if (gpx->option.vbs >= 2 && gpx->option.ecc) printf("(%1X)  ", gpx->pck[2].ec&0xF);
            printf(" lon: %.5f ", gpx->lon);    if (gpx->option.vbs >= 2 && gpx->option.ecc) printf("(%1X)  ", gpx->pck[3].ec&0xF);
            printf(" alt: %.1f ", gpx->alt);    if (gpx->option.vbs >= 2 && gpx->option.ecc) printf("(%1X)  ", gpx->pck[4].ec&0xF);
            printf(" vH: %5.2f ", gpx->horiV);
            printf(" D: %5.1f ", gpx->dir);
            printf(" vV: %5.2f ", gpx->vertV);
            if (gpx->option.ptu  &&  gpx->ptu_out) {
                float t = get_Temp(gpx);
                if (t > -270.0) printf("  T=%.1fC ", t);
                if (gpx->option.dbg) {
                    float t2 = get_Temp2(gpx);
                    float t4 = get_Temp4(gpx);
                    if (t2 > -270.0) printf("  T2=%.1fC ", t2);
                    if (t4 > -270.0) printf(" T4=%.1fC  ", t4);
                    printf(" f0: %.2f ", gpx->meas24[0]);
                    printf(" f1: %.2f ", gpx->meas24[1]);
                    printf(" f2: %.2f ", gpx->meas24[2]);
                    printf(" f3: %.2f ", gpx->meas24[3]);
                    printf(" f4: %.2f ", gpx->meas24[4]);
                    if (gpx->ptu_out >= 0xC) {
                        printf(" f5: %.2f ", gpx->meas24[5]);
                        printf(" f6: %.2f ", gpx->meas24[6]);
                    }

                }
            }
            if (gpx->option.vbs == 3  &&  gpx->ptu_out >= 0xA) {
                printf("  U: %.2fV ", gpx->status[0]);
                printf("  Ti: %.1fK ", gpx->status[1]);
            }
            if (gpx->option.vbs)
            {
                if (gpx->sonde_typ & SNbit) {
                    printf(" (%s) ", gpx->sonde_id);
                    gpx->sonde_typ ^= SNbit;
                }
            }
        }
        printf("\n");

        if (gpx->option.sat) {
            printf("  ");
            printf("  dMSL: %+.2f", gpx->gps.dMSL); // MSL = alt + gps.dMSL
            printf("  sats: %d", gpx->gps.nSV);
            printf("  (");
            for (j = 0; j < 32; j++) { if ((gpx->gps.prn >> j)&1) printf(" %02d", j+1); }
            printf(" )");
            printf("\n");
        }

        if (gpx->option.jsn && jsonout && gpx->sek < 60.0)
        {
            unsigned long sec_gps = 0;
            int week = 0;
            int tow = 0;
            char json_sonde_id[] = "DFM-xxxxxxxx\0\0";
            ui8_t dfm_typ = (gpx->sonde_typ & 0xF);
            switch ( dfm_typ ) {
                case   0: sprintf(json_sonde_id, "DFM-xxxxxxxx"); break; //json_sonde_id[0] = '\0';
                case   6: sprintf(json_sonde_id, "DFM-%6X", gpx->SN6); break; // DFM-06
                case 0xA: sprintf(json_sonde_id, "DFM-%6u", gpx->SN); break;  // DFM-09
                // 0x7:PS-15?, 0xB:DFM-17? 0xC:DFM-09P? 0xD:DFM-17P?
                default : sprintf(json_sonde_id, "DFM-%6u", gpx->SN);
            }

            // JSON frame counter: seconds since GPS (ignoring leap seconds, DFM=UTC)
            datetime2GPSweek(gpx->jahr, gpx->monat, gpx->tag, gpx->std, gpx->min, (int)(gpx->sek+0.5), &week, &tow);
            sec_gps = week*604800 + tow; // SECONDS_IN_WEEK=7*86400=604800

            // Print JSON blob     // valid sonde_ID?
<<<<<<< HEAD
            printf("{ \"frame\": %d, \"id\": \"%s\", \"datetime\": \"%04d-%02d-%02dT%02d:%02d:%06.3fZ\", \"lat\": %.5f, \"lon\": %.5f, \"alt\": %.5f, \"vel_h\": %.5f, \"heading\": %.5f, \"vel_v\": %.5f, \"batt\": %.2f",
                   gpx->frnr, json_sonde_id, gpx->jahr, gpx->monat, gpx->tag, gpx->std, gpx->min, gpx->sek, gpx->lat, gpx->lon, gpx->alt, gpx->horiV, gpx->dir, gpx->vertV, gpx->status[0]);
=======
            printf("{ \"type\": \"%s\"", "DFM");
            printf(", \"frame\": %lu, ", sec_gps); // gpx->frnr
            printf("\"id\": \"%s\", \"datetime\": \"%04d-%02d-%02dT%02d:%02d:%06.3fZ\", \"lat\": %.5f, \"lon\": %.5f, \"alt\": %.5f, \"vel_h\": %.5f, \"heading\": %.5f, \"vel_v\": %.5f, \"sats\": %d",
                   json_sonde_id, gpx->jahr, gpx->monat, gpx->tag, gpx->std, gpx->min, gpx->sek, gpx->lat, gpx->lon, gpx->alt, gpx->horiV, gpx->dir, gpx->vertV, gpx->gps.nSV);
            if (gpx->ptu_out >= 0xA && gpx->status[0] > 0) { // DFM>=09(P): Battery (STM32)
                printf(", \"batt\": %.2f", gpx->status[0]);
            }
>>>>>>> 8d30f3c3
            if (gpx->ptu_out) { // get temperature
                float t = get_Temp(gpx); // ecc-valid temperature?
                if (t > -270.0) printf(", \"temp\": %.1f", t);
            }
            if (dfm_typ > 0) printf(", \"subtype\": \"0x%1X\"", dfm_typ);
            if (gpx->jsn_freq > 0) {
                printf(", \"freq\": %d", gpx->jsn_freq);
            }
            printf(" }\n");
            printf("\n");
        }

    }

    for (i = 0; i < 9; i++) gpx->pck[i].ec = -1;
}

static int print_frame(gpx_t *gpx) {
    int i;
    int nib = 0;
    int frid = -1;
    int ret0, ret1, ret2;
    int ret = 0;

    hsbit_t hamming_conf[ 7*B];  //  7*8=56
    hsbit_t hamming_dat1[13*B];  // 13*8=104
    hsbit_t hamming_dat2[13*B];

    ui8_t block_conf[ 7*S];  //  7*4=28
    ui8_t block_dat1[13*S];  // 13*4=52
    ui8_t block_dat2[13*S];

    deinterleave(gpx->frame+CONF,  7, hamming_conf);
    deinterleave(gpx->frame+DAT1, 13, hamming_dat1);
    deinterleave(gpx->frame+DAT2, 13, hamming_dat2);

    ret0 = hamming(gpx->option.ecc, hamming_conf,  7, block_conf);
    ret1 = hamming(gpx->option.ecc, hamming_dat1, 13, block_dat1);
    ret2 = hamming(gpx->option.ecc, hamming_dat2, 13, block_dat2);
    ret = ret0 | ret1 | ret2;

    if (gpx->option.raw == 1) {

        for (i = 0; i < 7; i++) {
            nib = bits2val(block_conf+S*i, S);
            printf("%01X", nib & 0xFF);
        }
        if (gpx->option.ecc) {
            if      (ret0 == 0) printf(" [OK] ");
            else if (ret0  > 0) printf(" [KO] ");
            else                printf(" [NO] ");
        }
        printf("  ");
        for (i = 0; i < 13; i++) {
            nib = bits2val(block_dat1+S*i, S);
            printf("%01X", nib & 0xFF);
        }
        if (gpx->option.ecc) {
            if      (ret1 == 0) printf(" [OK] ");
            else if (ret1  > 0) printf(" [KO] ");
            else                printf(" [NO] ");
        }
        printf("  ");
        for (i = 0; i < 13; i++) {
            nib = bits2val(block_dat2+S*i, S);
            printf("%01X", nib & 0xFF);
        }
        if (gpx->option.ecc) {
            if      (ret2 == 0) printf(" [OK] ");
            else if (ret2  > 0) printf(" [KO] ");
            else                printf(" [NO] ");
        }

        if (gpx->option.ecc && gpx->option.vbs) {
            if (gpx->option.vbs > 1) printf(" (%1X,%1X,%1X) ", cnt_biterr(ret0), cnt_biterr(ret1), cnt_biterr(ret2));
            printf(" (%d) ", cnt_biterr(ret0)+cnt_biterr(ret1)+cnt_biterr(ret2));
        }

        printf("\n");

    }
    else if (gpx->option.ecc) {

        if (ret0 == 0 || ret0 > 0 || gpx->option.ecc == 2) {
            conf_out(gpx, block_conf, ret0);
        }
        if (ret1 == 0 || ret1 > 0 || gpx->option.ecc == 2) {
            frid = dat_out(gpx, block_dat1, ret1);
            if (frid == 8) print_gpx(gpx);
        }
        if (ret2 == 0 || ret2 > 0 || gpx->option.ecc == 2) {
            frid = dat_out(gpx, block_dat2, ret2);
            if (frid == 8) print_gpx(gpx);
        }

    }
    else {

        conf_out(gpx, block_conf, ret0);
        frid = dat_out(gpx, block_dat1, ret1);
        if (frid == 8) print_gpx(gpx);
        frid = dat_out(gpx, block_dat2, ret2);
        if (frid == 8) print_gpx(gpx);

    }

    return ret;
}

/* -------------------------------------------------------------------------- */


int main(int argc, char **argv) {

    int option_verbose = 0;  // ausfuehrliche Anzeige
    int option_raw = 0;      // rohe Frames
    int option_inv = 0;      // invertiert Signal
    int option_ecc = 0;
    int option_ptu = 0;
    int option_dist = 0;     // continuous pcks 0..8
    int option_auto = 0;
    int option_min = 0;
    int option_iq = 0;
    int option_iqdc = 0;
    int option_lp = 0;
    int option_dc = 0;
    int option_bin = 0;
    int option_softin = 0;
    int option_json = 0;     // JSON blob output (for auto_rx)
    int option_pcmraw = 0;
    int wavloaded = 0;
    int sel_wavch = 0;       // audio channel: left
    int spike = 0;
    int cfreq = -1;

    FILE *fp = NULL;
    char *fpname = NULL;

    int ret = 0;
    int k;

    hsbit_t hsbit;
    int bitpos = 0;
    int bitQ;
    int pos;
    int frm = 0, nfrms = 8; // nfrms=1,2,4,8

    int headerlen = 0;

    int header_found = 0;

    float thres = 0.65;
    float _mv = 0.0;

    float lpIQ_bw = 12e3;

    int symlen = 2;
    int bitofs = 2; // +1 .. +2
    int shift = 0;

    pcm_t pcm = {0};
    dsp_t dsp = {0};

    gpx_t gpx = {0};

    hdb_t hdb = {0};
    ui32_t hdrcnt = 0;


#ifdef CYGWIN
    _setmode(fileno(stdin), _O_BINARY);  // _setmode(_fileno(stdin), _O_BINARY);
#endif
    setbuf(stdout, NULL);


    fpname = argv[0];
    ++argv;
    while ((*argv) && (!wavloaded)) {
        if      ( (strcmp(*argv, "-h") == 0) || (strcmp(*argv, "--help") == 0) ) {
            fprintf(stderr, "%s [options] audio.wav\n", fpname);
            fprintf(stderr, "  options:\n");
            fprintf(stderr, "       -v, -vv\n");
            fprintf(stderr, "       -r, --raw\n");
            fprintf(stderr, "       -i, --invert\n");
            fprintf(stderr, "       --ecc        (Hamming ECC)\n");
            fprintf(stderr, "       --ths <x>    (peak threshold; default=%.1f)\n", thres);
            fprintf(stderr, "       --json       (JSON output)\n");
            return 0;
        }
        else if ( (strcmp(*argv, "-v") == 0) || (strcmp(*argv, "--verbose") == 0) ) {
            option_verbose = 1;
        }
        else if ( (strcmp(*argv, "-vv" ) == 0) ) { option_verbose = 2; }
        else if ( (strcmp(*argv, "-vvv") == 0) ) { option_verbose = 3; }
        else if ( (strcmp(*argv, "-r") == 0) || (strcmp(*argv, "--raw") == 0) ) {
            option_raw = 1;
        }
        else if ( (strcmp(*argv, "-R") == 0) || (strcmp(*argv, "--RAW") == 0) ) {
            option_raw = 2;
        }
        else if ( (strcmp(*argv, "-i") == 0) || (strcmp(*argv, "--invert") == 0) ) {
            option_inv = 0x1;
        }
        else if ( (strcmp(*argv, "--ecc" ) == 0) ) { option_ecc = 1; }
        else if ( (strcmp(*argv, "--ecc2") == 0) ) { option_ecc = 2; }
        else if ( (strcmp(*argv, "--ptu") == 0) ) {
            option_ptu = 1;
            //gpx.ptu_out = 1; // force ptu (non PS-15)
        }
        else if ( (strcmp(*argv, "--spike") == 0) ) {
            spike = 1;
        }
        else if   (strcmp(*argv, "--auto") == 0) { option_auto = 1; }
        else if   (strcmp(*argv, "--bin") == 0) { option_bin = 1; }  // bit/byte binary input
        else if   (strcmp(*argv, "--softin") == 0) { option_softin = 1; }  // float32 soft input
        else if   (strcmp(*argv, "--dist") == 0) { option_dist = 1; option_ecc = 1; }
        else if   (strcmp(*argv, "--json") == 0) { option_json = 1; option_ecc = 1; }
        else if   (strcmp(*argv, "--jsn_cfq") == 0) {
            int frq = -1;  // center frequency / Hz
            ++argv;
            if (*argv) frq = atoi(*argv); else return -1;
            if (frq < 300000000) frq = -1;
            cfreq = frq;
        }
        else if   (strcmp(*argv, "--ch2") == 0) { sel_wavch = 1; }  // right channel (default: 0=left)
        else if   (strcmp(*argv, "--ths") == 0) {
            ++argv;
            if (*argv) {
                thres = atof(*argv);
            }
            else return -1;
        }
        else if ( (strcmp(*argv, "-d") == 0) ) {
            ++argv;
            if (*argv) {
                shift = atoi(*argv);
                if (shift >  4) shift =  4;
                if (shift < -4) shift = -4;
            }
            else return -1;
        }
        else if   (strcmp(*argv, "--iq0") == 0) { option_iq = 1; }  // differential/FM-demod
        else if   (strcmp(*argv, "--iq2") == 0) { option_iq = 2; }
        else if   (strcmp(*argv, "--iq3") == 0) { option_iq = 3; }  // iq2==iq3
        else if   (strcmp(*argv, "--iqdc") == 0) { option_iqdc = 1; }  // iq-dc removal (iq0,2,3)
        else if   (strcmp(*argv, "--IQ") == 0) { // fq baseband -> IF (rotate from and decimate)
            double fq = 0.0;                     // --IQ <fq> , -0.5 < fq < 0.5
            ++argv;
            if (*argv) fq = atof(*argv);
            else return -1;
            if (fq < -0.5) fq = -0.5;
            if (fq >  0.5) fq =  0.5;
            dsp.xlt_fq = -fq; // S(t) -> S(t)*exp(-f*2pi*I*t)
            option_iq = 5;
        }
        else if   (strcmp(*argv, "--lp") == 0) { option_lp = 1; }  // IQ lowpass
        else if   (strcmp(*argv, "--dc") == 0) { option_dc = 1; }
        else if   (strcmp(*argv, "--min") == 0) {
            option_min = 1;
        }
        else if   (strcmp(*argv, "--dbg") == 0) { gpx.option.dbg = 1; }
        else if   (strcmp(*argv, "--lpbw") == 0) {  // IQ lowpass BW / kHz
            double bw = 0.0;
            ++argv;
            if (*argv) bw = atof(*argv);
            else return -1;
            if (bw > 4.6 && bw < 24.0) lpIQ_bw = bw*1e3;
            option_lp = 1;
        }
        else if   (strcmp(*argv, "--sat") == 0) { gpx.option.sat = 1; }
        else if (strcmp(*argv, "-") == 0) {
            int sample_rate = 0, bits_sample = 0, channels = 0;
            ++argv;
            if (*argv) sample_rate = atoi(*argv); else return -1;
            ++argv;
            if (*argv) bits_sample = atoi(*argv); else return -1;
            channels = 2;
            if (sample_rate < 1 || (bits_sample != 8 && bits_sample != 16 && bits_sample != 32)) {
                fprintf(stderr, "- <sr> <bs>\n");
                return -1;
            }
            pcm.sr  = sample_rate;
            pcm.bps = bits_sample;
            pcm.nch = channels;
            option_pcmraw = 1;
        }
        else {
            fp = fopen(*argv, "rb");
            if (fp == NULL) {
                fprintf(stderr, "error: open %s\n", *argv);
                return -1;
            }
            wavloaded = 1;
        }
        ++argv;
    }
    if (!wavloaded) fp = stdin;

    // ecc2-soft_decision accepts also 2-error words,
    // so the probability for 3 errors is high and will
    // produce wrong codewords. hence ecc2 is not recommended
    // for reliable frame decoding.
    //
    if ( option_dist || option_json ) option_ecc = 1;


    if (option_ecc)
    {
        ui8_t nib, msg[4], code[8];
        for (nib = 0; nib < 16; nib++) {
            nib4bits(nib, msg);
            gencode(msg, code);
            for (k = 0; k < 8; k++) codewords[nib][k] = code[k];
        }
    }

    // init gpx
    //strcpy(gpx.frame_bits, dfm_header); //, sizeof(dfm_header);
    for (k = 0; k < strlen(dfm_header); k++) {
        gpx.frame[k].hb = dfm_header[k] & 1;
        gpx.frame[k].sb = 2*gpx.frame[k].hb - 1;
    }

    for (k = 0; k < 9; k++) gpx.pck[k].ec = -1; // init ecc-status

    gpx.option.inv = option_inv;
    gpx.option.vbs = option_verbose;
    gpx.option.raw = option_raw;
    gpx.option.ptu = option_ptu;
    gpx.option.ecc = option_ecc;
    gpx.option.aut = option_auto;
    gpx.option.dst = option_dist;
    gpx.option.jsn = option_json;

    if (cfreq > 0) gpx.jsn_freq = (cfreq+500)/1000;

    headerlen = strlen(dfm_rawheader);


    #ifdef EXT_FSK
    if (!option_bin && !option_softin) {
        option_softin = 1;
        fprintf(stderr, "reading float32 soft symbols\n");
    }
    #endif

    if (!option_bin && !option_softin) {

        if (option_iq == 0 && option_pcmraw) {
            fclose(fp);
            fprintf(stderr, "error: raw data not IQ\n");
            return -1;
        }
        if (option_iq) sel_wavch = 0;

        pcm.sel_ch = sel_wavch;
        if (option_pcmraw == 0) {
            k = read_wav_header(&pcm, fp);
            if ( k < 0 ) {
                fclose(fp);
                fprintf(stderr, "error: wav header\n");
                return -1;
            }
        }

        if (cfreq > 0) {
            int fq_kHz = (cfreq - dsp.xlt_fq*pcm.sr + 500)/1e3;
            gpx.jsn_freq = fq_kHz;
        }

        // dfm: BT=1?, h=2.4?
        symlen = 2;

        // init dsp
        //
        dsp.fp = fp;
        dsp.sr = pcm.sr;
        dsp.bps = pcm.bps;
        dsp.nch = pcm.nch;
        dsp.ch = pcm.sel_ch;
        dsp.br = (float)BAUD_RATE;
        dsp.sps = (float)dsp.sr/dsp.br;
        dsp.symlen = symlen;
        dsp.symhd  = symlen;
        dsp._spb = dsp.sps*symlen;
        dsp.hdr = dfm_rawheader;
        dsp.hdrlen = strlen(dfm_rawheader);
        dsp.BT = 0.5; // bw/time (ISI) // 0.3..0.5
        dsp.h = 1.8;  // 2.4 modulation index abzgl. BT
        dsp.opt_iq = option_iq;
        dsp.opt_iqdc = option_iqdc;
        dsp.opt_lp = option_lp;
        dsp.lpIQ_bw = lpIQ_bw;  // 12e3; // IF lowpass bandwidth
        dsp.lpFM_bw = 4e3; // FM audio lowpass
        dsp.opt_dc = option_dc;
        dsp.opt_IFmin = option_min;

        if ( dsp.sps < 8 ) {
            fprintf(stderr, "note: sample rate low\n");
        }


        k = init_buffers(&dsp);
        if ( k < 0 ) {
            fprintf(stderr, "error: init buffers\n");
            return -1;
        }

        bitofs += shift;
    }
    else {
        if (option_bin && option_softin) option_bin = 0;
        // init circular header bit buffer
        hdb.hdr = dfm_rawheader;
        hdb.len = strlen(dfm_rawheader);
        hdb.thb = 1.0 - 2.1/(float)hdb.len; // 1.0-max_bit_errors/hdrlen // max 1.1 !!
        hdb.bufpos = -1;
        hdb.buf = calloc(hdb.len, sizeof(char));
        if (hdb.buf == NULL) {
            fprintf(stderr, "error: malloc\n");
            return -1;
        }
        hdb.ths = 0.7; // caution/test false positive
        hdb.sbuf = calloc(hdb.len, sizeof(float));
        if (hdb.sbuf == NULL) {
            fprintf(stderr, "error: malloc\n");
            return -1;
        }
    }


    while ( 1 )
    {
        if (option_bin) { // aka find_binrawhead()
            header_found = find_binhead(fp, &hdb, &_mv); // symbols or bits?
            hdrcnt += nfrms;
        }
        else if (option_softin) {
            header_found = find_softbinhead(fp, &hdb, &_mv);
            hdrcnt += nfrms;
        }
        else {                                    //2 (false positive)      // FM-audio:
            header_found = find_header(&dsp, thres, 2, bitofs, dsp.opt_dc); // optional 2nd pass: dc=0
            _mv = dsp.mv;
        }
        if (header_found == EOF) break;

        // mv == correlation score
        if (_mv *(0.5-gpx.option.inv) < 0) {
            if (gpx.option.aut == 0) header_found = 0;
            else gpx.option.inv ^= 0x1;
        }

        if (header_found)
        {
            bitpos = 0;
            pos = headerlen;
            pos /= 2;

            //if (fabs(mv) > 0.85) nfrms = 8; else nfrms = 4; // test OK/KO/NO count

            frm = 0;
            while ( frm < nfrms ) { // nfrms=1,2,4,8
                if (option_bin || option_softin) {
                    gpx._frmcnt = hdrcnt + frm;
                }
                else {
                    gpx._frmcnt = dsp.mv_pos/(2.0*dsp.sps*BITFRAME_LEN) + frm;
                }
                while ( pos < BITFRAME_LEN )
                {
                    if (option_bin) {
                        // symbols or bits?
                        // manchester1 1->10,0->01: 1.bit (DFM-06)
                        // manchester2 0->10,1->01: 2.bit (DFM-09)
                        bitQ = fgetc(fp);
                        if (bitQ != EOF) {
                            hsbit.hb = bitQ & 0x1;
                            bitQ = fgetc(fp);  // check: rbit0^rbit1=1 (Manchester)
                            if (bitQ != EOF) hsbit.hb = bitQ & 0x1; // 2.bit (DFM-09)
                            hsbit.sb = 2*hsbit.hb - 1;
                        }
                    }
                    else if (option_softin) {
                        float s1 = 0.0;
                        float s2 = 0.0;
                        float s  = 0.0;
                        bitQ = f32soft_read(fp, &s1);
                        if (bitQ != EOF) {
                            bitQ = f32soft_read(fp, &s2);
                            if (bitQ != EOF) {
                                s = s2-s1; // integrate both symbols  // only 2nd Manchester symbol: s2
                                hsbit.sb = s;
                                hsbit.hb = (s>=0.0);
                            }
                        }
                    }
                    else {
                        float bl = -1;
                        if (option_iq >= 2) spike = 0;
                        if (option_iq > 2)  bl = 4.0;
                        bitQ = read_softbit(&dsp, &hsbit, 0, bitofs, bitpos, bl, spike); // symlen=2
                        // optional:
                        // normalize soft bit s_j by
                        //   rhsbit.sb /= dsp._spb+1; // all samples in [-1,+1]
                    }
                    if ( bitQ == EOF ) { frm = nfrms; break; } // liest 2x EOF

                    if (gpx.option.inv) {
                        hsbit.hb ^= 1;
                        hsbit.sb = -hsbit.sb;
                    }

                    gpx.frame[pos] = hsbit;
                    pos++;
                    bitpos += 1;
                }

                ret = print_frame(&gpx);
                if (pos < BITFRAME_LEN) break;
                pos = 0;
                frm += 1;
                //if (ret < 0) frms += 1;
            }
        }

        header_found = 0;
        pos = headerlen;
    }


    if (!option_bin && !option_softin) free_buffers(&dsp);
    else {
        if (hdb.buf) { free(hdb.buf); hdb.buf = NULL; }
    }

    fclose(fp);

    return 0;
}
<|MERGE_RESOLUTION|>--- conflicted
+++ resolved
@@ -20,6 +20,16 @@
   #include <io.h>
 #endif
 
+// optional JSON "version"
+//  (a) set global
+//      gcc -DVERSION_JSN [-I<inc_dir>] ...
+#ifdef VERSION_JSN
+  #include "version_jsn.h"
+#endif
+// or
+//  (b) set local compiler option, e.g.
+//      gcc -DVER_JSN_STR=\"0.0.2\" ...
+
 
 #include "demod_mod.h"
 
@@ -28,7 +38,7 @@
     i8_t vbs;  // verbose output
     i8_t raw;  // raw frames
     i8_t crc;  // CRC check output
-    i8_t ecc;  // Reed-Solomon ECC
+    i8_t ecc;  // Hamming ECC
     i8_t sat;  // GPS sat data
     i8_t ptu;  // PTU: temperature
     i8_t inv;
@@ -781,6 +791,7 @@
 
         if (gpx->option.jsn && jsonout && gpx->sek < 60.0)
         {
+            char *ver_jsn = NULL;
             unsigned long sec_gps = 0;
             int week = 0;
             int tow = 0;
@@ -799,10 +810,6 @@
             sec_gps = week*604800 + tow; // SECONDS_IN_WEEK=7*86400=604800
 
             // Print JSON blob     // valid sonde_ID?
-<<<<<<< HEAD
-            printf("{ \"frame\": %d, \"id\": \"%s\", \"datetime\": \"%04d-%02d-%02dT%02d:%02d:%06.3fZ\", \"lat\": %.5f, \"lon\": %.5f, \"alt\": %.5f, \"vel_h\": %.5f, \"heading\": %.5f, \"vel_v\": %.5f, \"batt\": %.2f",
-                   gpx->frnr, json_sonde_id, gpx->jahr, gpx->monat, gpx->tag, gpx->std, gpx->min, gpx->sek, gpx->lat, gpx->lon, gpx->alt, gpx->horiV, gpx->dir, gpx->vertV, gpx->status[0]);
-=======
             printf("{ \"type\": \"%s\"", "DFM");
             printf(", \"frame\": %lu, ", sec_gps); // gpx->frnr
             printf("\"id\": \"%s\", \"datetime\": \"%04d-%02d-%02dT%02d:%02d:%06.3fZ\", \"lat\": %.5f, \"lon\": %.5f, \"alt\": %.5f, \"vel_h\": %.5f, \"heading\": %.5f, \"vel_v\": %.5f, \"sats\": %d",
@@ -810,7 +817,6 @@
             if (gpx->ptu_out >= 0xA && gpx->status[0] > 0) { // DFM>=09(P): Battery (STM32)
                 printf(", \"batt\": %.2f", gpx->status[0]);
             }
->>>>>>> 8d30f3c3
             if (gpx->ptu_out) { // get temperature
                 float t = get_Temp(gpx); // ecc-valid temperature?
                 if (t > -270.0) printf(", \"temp\": %.1f", t);
@@ -819,6 +825,10 @@
             if (gpx->jsn_freq > 0) {
                 printf(", \"freq\": %d", gpx->jsn_freq);
             }
+            #ifdef VER_JSN_STR
+                ver_jsn = VER_JSN_STR;
+            #endif
+            if (ver_jsn && *ver_jsn != '\0') printf(", \"version\": \"%s\"", ver_jsn);
             printf(" }\n");
             printf("\n");
         }
