--- conflicted
+++ resolved
@@ -10,15 +10,12 @@
 #
 
 # change into appropriate directory
-cd /home/pi/radiosonde_auto_rx/auto_rx/
+cd $(dirname $0)
 
 # Clean up old files
 rm log_power*.csv
 
 # Start auto_rx process with a 3 hour timeout.
-<<<<<<< HEAD
 # auto_rx will exit after this time.
-python auto_rx.py -t 180
-=======
-python3 auto_rx.py -t 180
->>>>>>> 46525ebf
+
+python3 auto_rx.py -t 180