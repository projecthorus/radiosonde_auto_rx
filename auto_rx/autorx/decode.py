#!/usr/bin/env python
#
#   radiosonde_auto_rx - Sonde Decoder Class.
#
#   Copyright (C) 2018  Mark Jessop <vk5qi@rfhead.net>
#   Released under GNU GPL v3 or later
#
import logging
import json
import os
import signal
import subprocess
import time
import traceback
from dateutil.parser import parse
from threading import Thread
from types import FunctionType, MethodType
from .utils import AsynchronousFileReader, rtlsdr_test
from .gps import get_ephemeris, get_almanac

# Global valid sonde types list.
VALID_SONDE_TYPES = ['RS92', 'RS41', 'DFM', 'M10']


class SondeDecoder(object):
    '''
    Radiosonde Sonde Decoder class. Run a radiosonde decoder program as a subprocess, and pass the output onto exporters.

    Notes:
    The sonde decoder binary needs to output telemetry data as a valid JSON, with one frame of telemetry per line.
    Example:
    { "frame": 1909, "id": "N3710309", "datetime": "2018-05-12T11:32:20.000Z", "lat": -34.90842, "lon": 138.49243, "alt": 3896.43871, "vel_h": 8.60708, "heading": 342.43237, "vel_v": 6.83107 }
    Required Fields are:
        "frame" (int):  Frame counter. Usually provided by the radiosonde, and increments per telemetry frame.
        "id" (str):     Unique identifier for the radiosonde, usually some kind of serial number.
        "datetime" (str): UTC Date/Time string, which indicates the time applicable to the telemetry sentence.
            Must be parseable with dateutil. 
        "lat" (float):  Radiosonde Latitude (decmial degrees)
        "lon" (float):  Radiosonde Longitude (decimal degrees)
        "alt" (float):  Radiosonde Altitude (metres)
    Optional Fields:
        These fields will be set to dummy values if they are not provided within the JSON blob.
        "temp" (float): Atmospheric temperature reported by the Radiosonde (degrees Celsius)
        "humidity" (float): Humidity value, reported by the radiosonde (%)
        "vel_h" (float): Horizontal Velocity (metres/s)
        "vel_v" (float): Vertical Velocity (metres/s)
        "heading" (float): Heading of the movement of the payload (degrees true)
    The following fields are added to the dictionary:
        "type" (str): Radiosonde type
        "freq_float" (float): Radiosonde frequency in MHz, as a float.
        "freq" (str): Radiosonde frequency as a string (XXX.XXX MHz).
        "datetime_dt" (datetime): Telemetry sentence time, as a datetime object.
    '''

    DECODER_REQUIRED_FIELDS = ['frame', 'id', 'datetime', 'lat', 'lon', 'alt']
    DECODER_OPTIONAL_FIELDS = {
        'temp'      : -273.0,
        'humidity'  : -1,
        'vel_h'     : 0.0,
        'vel_v'     : 0.0,
        'heading'   : 0.0
    }

    VALID_SONDE_TYPES = ['RS92', 'RS41', 'DFM', 'M10']

    def __init__(self,
        sonde_type="None",
        sonde_freq=400000000.0,
        rs_path = "./",
        sdr_fm = "rtl_fm",
        device_idx = 0,
        ppm = 0,
        gain = -1,
        bias = False,

        exporter = None,
        timeout = 180,
        telem_filter = None,

        rs92_ephemeris = None):
        """ Initialise and start a Sonde Decoder.

        Args:
            sonde_type (str): The radiosonde type, as returned by SondeScanner. Valid types listed in VALID_SONDE_TYPES
            sonde_freq (int/float): The radiosonde frequency, in Hz.
            
            rs_path (str): Path to the RS binaries (i.e rs_detect). Defaults to ./
            sdr_fm (str): Path to rtl_fm, or drop-in equivalent. Defaults to 'rtl_fm'
            device_idx (int or str): Device index or serial number of the RTLSDR. Defaults to 0 (the first SDR found).
            ppm (int): SDR Frequency accuracy correction, in ppm.
            gain (int): SDR Gain setting, in dB. A gain setting of -1 enables the RTLSDR AGC.
            bias (bool): If True, enable the bias tee on the SDR.

            exporter (function, list): Either a function, or a list of functions, which accept a single dictionary. Fields described above.
            timeout (int): Timeout after X seconds of no valid data received from the decoder. Defaults to 180.
            telem_filter (function): An optional filter function, which determines if a telemetry frame is valid. 
                This can be used to allow the decoder to timeout based on telemetry contents (i.e. no lock, too far away, etc), 
                not just lack-of-telemetry. This function is passed the telemetry dict, and must return a boolean based on the telemetry validity.

            rs92_ephemeris (str): OPTIONAL - A fixed ephemeris file to use if decoding a RS92. If not supplied, one will be downloaded.
        """
        # Thread running flag
        self.decoder_running = True

        # Local copy of init arguments
        self.sonde_type = sonde_type
        self.sonde_freq = sonde_freq

        self.rs_path = rs_path
        self.sdr_fm = sdr_fm
        self.device_idx = device_idx
        self.ppm = ppm
        self.gain = gain
        self.bias = bias

        self.telem_filter = telem_filter
        self.timeout = timeout
        self.rs92_ephemeris = rs92_ephemeris

        # This will become our decoder thread.
        self.decoder = None

        # Detect if we have an 'inverted' sonde.
        if self.sonde_type.startswith('-'):
            self.inverted = True
            # Strip off the leading '-' character'
            self.sonde_type = self.sonde_type[1:]
        else:
            self.inverted = False

        # Check if the sonde type is valid.
        if self.sonde_type not in self.VALID_SONDE_TYPES:
            self.log_error("Unsupported sonde type: %s" % self.sonde_type)
            self.decoder_running = False
            return 

        # Test if the supplied RTLSDR is working.
        _rtlsdr_ok = rtlsdr_test(device_idx)

        # TODO: How should this error be handled?
        if not _rtlsdr_ok:
            self.log_error("RTLSDR #%s non-functional - exiting." % device_idx)
            self.decoder_running = False
            return

        # We can accept a few different types in the exporter argument..
        # Nothing...
        if exporter == None:
            self.exporters = None

        # A single function...
        elif type(exporter) == FunctionType:
            self.exporters = [exporter]

        # A list of functions...
        elif type(exporter) == list:
            # Check everything in the list is a function
            for _func in exporter:
                if (type(_func) is not FunctionType) and (type(_func) is not MethodType):
                    raise TypeError("Supplied exporter list does not contain functions.")
            
            # If it all checks out, use the supplied list.
            self.exporters = exporter
            
        else:
            # Otherwise, bomb out. 
            raise TypeError("Supplied exporter has incorrect type.")

        # Generate the decoder command.
        self.decoder_command = self.generate_decoder_command()

        if self.decoder_command is None:
            self.log_error("Could not generate decoder command. Not starting decoder.")
            self.decoder_running = False
        else:
            # Start up the decoder thread.
            self.decode_process = None
            self.async_reader = None

            self.decoder_running = True
            self.decoder = Thread(target=self.decoder_thread)
            self.decoder.start()


    def generate_decoder_command(self):
        """ Generate the shell command which runs the relevant radiosonde decoder.

        This is where support for new sonde types can be added.s

        Returns:
            str/None: The shell command which will be run in the decoder thread, or none if a valid decoder could not be found.

        """
        # Common options to rtl_fm

        # Add a -T option if bias is enabled
        bias_option = "-T " if self.bias else ""

        # Add a gain parameter if we have been provided one.
        if self.gain != -1:
            gain_param = '-g %.1f ' % self.gain
        else:
            gain_param = ''


        if self.sonde_type == "RS41":
            # RS41 Decoder command.
            # rtl_fm -p 0 -g -1 -M fm -F9 -s 15k -f 405500000 | sox -t raw -r 15k -e s -b 16 -c 1 - -r 48000 -b 8 -t wav - lowpass 2600 2>/dev/null | ./rs41ecc --crc --ecc --ptu
            # Note: Have removed a 'highpass 20' filter from the sox line, will need to re-evaluate if adding that is useful in the future.
            decode_cmd = "%s %s-p %d -d %s %s-M fm -F9 -s 15k -f %d 2>/dev/null |" % (self.sdr_fm, bias_option, int(self.ppm), str(self.device_idx), gain_param, self.sonde_freq)
            decode_cmd += "sox -t raw -r 15k -e s -b 16 -c 1 - -r 48000 -b 8 -t wav - lowpass 2600 2>/dev/null |"
            decode_cmd += "./rs41ecc --crc --ecc --ptu --json 2>/dev/null"

        elif self.sonde_type == "RS92":
            # Decoding a RS92 requires either an ephemeris or an almanac file.
            # If we have been supplied an ephemeris file, we will attempt to use it, otherwise
            # we will try and download one.
            if self.rs92_ephemeris == None:
                # If no ephemeris data defined, attempt to download it.
                # get_ephemeris will either return the saved file name, or None.
                self.rs92_ephemeris = get_ephemeris(destination="ephemeris.dat")

                # If ephemeris is still None, then we failed to download the ephemeris data.
                # Try and grab the almanac data instead
                if self.rs92_ephemeris == None:
                    self.log_error("Could not obtain ephemeris data, trying to download an almanac.")
                    almanac = get_almanac(destination="almanac.txt")
                    if almanac == None:
                        # We probably don't have an internet connection. Bomb out, since we can't do much with the sonde telemetry without an almanac!
                        self.log_error("Could not obtain GPS ephemeris or almanac data.")
                        return None
                    else:
                        _rs92_gps_data = "-a almanac.txt"
                else:
                    _rs92_gps_data = "-e ephemeris.dat"
            else:
                _rs92_gps_data = "-e %s" % self.rs92_ephemeris

            # Now construct the decoder command.
            # rtl_fm -p 0 -g 26.0 -M fm -F9 -s 12k -f 400500000 | sox -t raw -r 12k -e s -b 16 -c 1 - -r 48000 -b 8 -t wav - highpass 20 lowpass 2500 2>/dev/null | ./rs92ecc -vx -v --crc --ecc --vel -e ephemeris.dat
            decode_cmd = "%s %s-p %d -d %s %s-M fm -F9 -s 12k -f %d 2>/dev/null |" % (self.sdr_fm, bias_option, int(self.ppm), str(self.device_idx), gain_param, self.sonde_freq)
            decode_cmd += "sox -t raw -r 12k -e s -b 16 -c 1 - -r 48000 -b 8 -t wav - lowpass 2500 highpass 20 2>/dev/null |"
            decode_cmd += "./rs92ecc -vx -v --crc --ecc --vel --json %s 2>/dev/null" % _rs92_gps_data

        elif self.sonde_type == "DFM":
            # DFM06/DFM09 Sondes.

            # We need to handle inversion of DFM sondes in a bit of an odd way.
            # Using our current receive chain (rtl_fm), rs_detect will detect:
            # DFM06's as non-inverted ('DFM')
            # DFM09's as inverted ('-DFM')
            # HOWEVER, dfm09dm_ecc makes the assumption that the incoming signal is a DFM09, and
            # inverts by default.
            # So, to be able to support DFM06s, we need to flip the invert flag.
            self.inverted = not self.inverted

            if self.inverted:
                _invert_flag = "-i"
            else:
                _invert_flag = ""

            # Note: Have removed a 'highpass 20' filter from the sox line, will need to re-evaluate if adding that is useful in the future.
            decode_cmd = "%s %s-p %d -d %s %s-M fm -F9 -s 15k -f %d 2>/dev/null |" % (self.sdr_fm, bias_option, int(self.ppm), str(self.device_idx), gain_param, self.sonde_freq)
            decode_cmd += "sox -t raw -r 15k -e s -b 16 -c 1 - -r 48000 -b 8 -t wav - highpass 20 lowpass 2000 2>/dev/null |"
            # DFM decoder
<<<<<<< HEAD
            decode_cmd += "./dfm09ecc -vv --ecc 2>/dev/null"
			
        elif self.sonde_type == "M10":
            # M10 Sondes

            decode_cmd = "%s %s-p %d -d %s %s-M fm -F9 -s 22k -f %d 2>/dev/null |" % (self.sdr_fm, bias_option, int(self.ppm), str(self.device_idx), gain_param, self.sonde_freq)
            decode_cmd += "sox -t raw -r 22k -e s -b 16 -c 1 - -r 48000 -b 8 -t wav - highpass 20 2>/dev/null |"
            # M10 decoder
            decode_cmd += "./m10 -b -b2 2>/dev/null"
=======
            decode_cmd += "./dfm09ecc -vv --ecc --json %s 2>/dev/null" % _invert_flag
>>>>>>> 1d04aeaa


        else:
            # Should never get here.
            return None

        return decode_cmd


    def decoder_thread(self):
        """ Runs the supplied decoder command as a subprocess, and passes returned lines to handle_decoder_line. """
        
        # Timeout Counter. 
        _last_packet = time.time()

        self.log_debug("Decoder Command: %s" % self.decoder_command )

        # Start the thread.
        self.decode_process = subprocess.Popen(self.decoder_command, shell=True, stdin=None, stdout=subprocess.PIPE, preexec_fn=os.setsid) 
        self.async_reader = AsynchronousFileReader(self.decode_process.stdout, autostart=True)

        self.log_info("Starting decoder subprocess.")

        while (not self.async_reader.eof()) and self.decoder_running:
            # Read in any lines available in the async reader queue.
            for _line in self.async_reader.readlines():
                if (_line != None) and (_line != ""):
                    # Pass the line into the handler, and see if it is OK.
                    _ok = self.handle_decoder_line(_line)

                    # If we decoded a valid JSON blob, update our last-packet time.
                    if _ok:
                        _last_packet = time.time()


            # Check timeout counter.
            if time.time() > (_last_packet + self.timeout):
                # If we have not seen data for a while, break.
                self.log_error("RX Timed out.")
                break
            else:
                # Otherwise, sleep for a short time.
                time.sleep(0.1)

        # Either our subprocess has exited, or the user has asked to close the process. 
        #Try many things to kill off the subprocess.
        try:
            # Stop the async reader
            self.async_reader.stop()
            # Send a SIGKILL to the subprocess PID via OS.
            try:
                os.killpg(os.getpgid(self.decode_process.pid), signal.SIGKILL)
            except Exception as e:
                self.log_debug("SIGKILL via os.killpg failed. - %s" % str(e))
            time.sleep(1)
            try:
                # Send a SIGKILL via subprocess
                self.decode_process.kill()
            except Exception as e:
                self.log_debug("SIGKILL via subprocess.kill failed - %s" % str(e))
            # Finally, join the async reader.
            self.async_reader.join()
            

        except Exception as e:
            traceback.print_exc()
            self.log_error("Error while killing subprocess - %s" % str(e))

        self.log_info("Closed decoder subprocess.")
        self.decoder_running = False


    def handle_decoder_line(self, data):
        """ Handle a line of output from the decoder subprocess.

        Args:
            data (str, bytearray): One line of text output from the decoder subprocess.

        Returns:
            bool:   True if the line was decoded to a JSON object correctly, False otherwise.
        """

        # Don't even try and decode lines which don't start with a '{'
        # These may be other output from the decoder, which we shouldn't try to parse.

        # Catch 'bad' first characters.
        try:
            _first_char = data.decode('ascii')[0]
        except UnicodeDecodeError:
            return

        # Catch non-JSON object lines.
        if data.decode('ascii')[0] != '{':
            return

        else:
            try:
                _telemetry = json.loads(data)
            except Exception as e:
                self.log_debug("Line could not be parsed as JSON - %s" % str(e))
                return False

            # Check the JSON blob has been parsed as a dictionary
            if type(_telemetry) is not dict:
                self.log_error("Parsed JSON object is not a dictionary!")
                return False

            # Check that the required fields are in the telemetry blob
            for _field in self.DECODER_REQUIRED_FIELDS:
                if _field not in _telemetry:
                    self.log_error("JSON object missing required field %s" % _field)
                    return False

            # Check for optional fields, and add them if necessary.
            for _field in self.DECODER_OPTIONAL_FIELDS.keys():
                if _field not in _telemetry:
                    _telemetry[_field] = self.DECODER_OPTIONAL_FIELDS[_field]

            # Check the datetime field is parseable.
            try:
                _telemetry['datetime_dt'] = parse(_telemetry['datetime'])
            except Exception as e:
                self.log_error("Invalid date/time in telemetry dict - %s (Sonde may not have GPS lock" % str(e))
                return False

            # Add in the sonde frequency and type fields.
            _telemetry['type'] = self.sonde_type
            _telemetry['freq_float'] = self.sonde_freq/1e6
            _telemetry['freq'] = "%.3f MHz" % (self.sonde_freq/1e6)

            # Add in information about the SDR used.
            _telemetry['sdr_device_idx'] = self.device_idx

            # Check for an 'aux' field, this indicates that the sonde has an auxilliary payload,
            # which is most likely an Ozone sensor. We append -Ozone to the sonde type field to indicate this.
            if 'aux' in _telemetry:
                _telemetry['type'] += "-Ozone"

            # If we have been provided a telemetry filter function, pass the telemetry data
            # through the filter, and return the response
            # By default, we will assume the telemetry is OK.
            _telem_ok = True
            if self.telem_filter is not None:
                try:
                    _telem_ok = self.telem_filter(_telemetry)
                except Exception as e:
                    self.log_error("Failed to run telemetry filter - %s" % str(e))
                    _telem_ok = True


            # If the telemetry is OK, send to the exporter functions (if we have any).
            if self.exporters is None:
                return
            else:
                if _telem_ok:
                    for _exporter in self.exporters:
                        try:
                            _exporter(_telemetry)
                        except Exception as e:
                            self.log_error("Exporter Error %s" % str(e))

            return _telem_ok




    def log_debug(self, line):
        """ Helper function to log a debug message with a descriptive heading. 
        Args:
            line (str): Message to be logged.
        """
        logging.debug("Decoder #%s %s %.3f - %s" % (str(self.device_idx), self.sonde_type, self.sonde_freq/1e6, line))


    def log_info(self, line):
        """ Helper function to log an informational message with a descriptive heading. 
        Args:
            line (str): Message to be logged.
        """
        logging.info("Decoder #%s %s %.3f - %s" % (str(self.device_idx), self.sonde_type, self.sonde_freq/1e6, line))


    def log_error(self, line):
        """ Helper function to log an error message with a descriptive heading. 
        Args:
            line (str): Message to be logged.
        """
        logging.error("Decoder #%s %s %.3f - %s" % (str(self.device_idx), self.sonde_type, self.sonde_freq/1e6, line))


    def stop(self):
        """ Kill the currently running decoder subprocess """
        self.decoder_running = False

        if self.decoder is not None:
            self.decoder.join()


    def running(self):
        """ Check if the decoder subprocess is running. 

        Returns:
            bool: True if the decoder subprocess is running.
        """
        return self.decoder_running


if __name__ == "__main__":
    # Test script.
    from .logger import TelemetryLogger
    from .habitat import HabitatUploader

    logging.basicConfig(format='%(asctime)s %(levelname)s:%(message)s', level=logging.DEBUG)
    # Make requests & urllib3 STFU
    requests_log = logging.getLogger("requests")
    requests_log.setLevel(logging.CRITICAL)
    urllib3_log = logging.getLogger("urllib3")
    urllib3_log.setLevel(logging.CRITICAL)


    _log = TelemetryLogger(log_directory="./testlog/")
    _habitat = HabitatUploader(user_callsign="VK5QI_AUTO_RX_DEV", inhibit=False)

    try:
        _decoder = SondeDecoder(sonde_freq = 401.5*1e6,
            sonde_type = "RS41",
            timeout = 50,
            device_idx="00000002",
            exporter=[_habitat.add, _log.add])

        # _decoder2 = SondeDecoder(sonde_freq = 405.5*1e6,
        #     sonde_type = "RS41",
        #     timeout = 50,
        #     device_idx="00000001",
        #     exporter=[_habitat.add, _log.add])

        while True:
            time.sleep(5)
            if not _decoder.running():
                break
    except KeyboardInterrupt:
        _decoder.stop()
        #_decoder2.stop()
    except:
        traceback.print_exc()
        pass
    
    _habitat.close()
    _log.close()


<|MERGE_RESOLUTION|>--- conflicted
+++ resolved
@@ -263,8 +263,7 @@
             decode_cmd = "%s %s-p %d -d %s %s-M fm -F9 -s 15k -f %d 2>/dev/null |" % (self.sdr_fm, bias_option, int(self.ppm), str(self.device_idx), gain_param, self.sonde_freq)
             decode_cmd += "sox -t raw -r 15k -e s -b 16 -c 1 - -r 48000 -b 8 -t wav - highpass 20 lowpass 2000 2>/dev/null |"
             # DFM decoder
-<<<<<<< HEAD
-            decode_cmd += "./dfm09ecc -vv --ecc 2>/dev/null"
+            decode_cmd += "./dfm09ecc -vv --ecc --json %s 2>/dev/null" % _invert_flag
 			
         elif self.sonde_type == "M10":
             # M10 Sondes
@@ -273,10 +272,6 @@
             decode_cmd += "sox -t raw -r 22k -e s -b 16 -c 1 - -r 48000 -b 8 -t wav - highpass 20 2>/dev/null |"
             # M10 decoder
             decode_cmd += "./m10 -b -b2 2>/dev/null"
-=======
-            decode_cmd += "./dfm09ecc -vv --ecc --json %s 2>/dev/null" % _invert_flag
->>>>>>> 1d04aeaa
-
 
         else:
             # Should never get here.
