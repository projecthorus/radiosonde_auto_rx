--- conflicted
+++ resolved
@@ -11,12 +11,7 @@
 # MINOR - New sonde type support, other fairly big changes that may result in telemetry or config file incompatability issus.
 # PATCH - Small changes, or minor feature additions.
 
-<<<<<<< HEAD
-__version__ = "1.1.2-experimental"
-=======
-__version__ = "1.0.3"
-
->>>>>>> a38ce3d5
+__version__ = "1.1.3-experimental"
 
 
 # Global Variables
