--- conflicted
+++ resolved
@@ -17,11 +17,7 @@
 # MINOR - New sonde type support, other fairly big changes that may result in telemetry or config file incompatability issus.
 # PATCH - Small changes, or minor feature additions.
 
-<<<<<<< HEAD
-__version__ = "1.3.0-vg1320"
-=======
 __version__ = "1.4.0"
->>>>>>> 8d30f3c3
 
 
 # Global Variables
