#!/usr/bin/env python
#
#   radiosonde_auto_rx - Sonde Telemetry Logger
#
#   Copyright (C) 2018  Mark Jessop <vk5qi@rfhead.net>
#   Released under GNU GPL v3 or later
#
import datetime
import glob
import logging
import os
import time
from threading import Thread

try:
    # Python 2
    from Queue import Queue
except ImportError:
    # Python 3
    from queue import Queue


class TelemetryLogger(object):
    """ Radiosonde Telemetry Logger Class.

    Accepts telemetry dictionaries from a decoder, and writes out to log files, one per sonde ID.
    Incoming telemetry is processed via a queue, so this object should be thread safe.

    Log files are written to filenames of the form YYYYMMDD-HHMMSS_<id>_<type>_<freq_mhz>_sonde.log

    """

    # Close any open file handles after X seconds of no activity.
    # This will help avoid having lots of file handles open for a long period of time if we are handling telemetry
    # from multiple sondes.
    FILE_ACTIVITY_TIMEOUT = 300

    # We require the following fields to be present in the input telemetry dict.
    REQUIRED_FIELDS = [
        "frame",
        "id",
        "datetime",
        "lat",
        "lon",
        "alt",
        "temp",
        "humidity",
        "pressure",
        "type",
        "freq",
        "datetime_dt",
        "vel_v",
        "vel_h",
        "heading",
    ]

    LOG_HEADER = "timestamp,serial,frame,lat,lon,alt,vel_v,vel_h,heading,temp,humidity,pressure,type,freq_mhz,snr,f_error_hz,sats,batt_v,burst_timer,aux_data\n"

    def __init__(self, log_directory="./log"):
        """ Initialise and start a sonde logger.
        
        Args:
            log_directory (str): Directory in which to save log files.

        """

        self.log_directory = log_directory

        # Dictionary to contain file handles.
        # Each sonde id is added as a unique key. Under each key are the contents:
        # 'log' (file): Open file object.
        # 'last_time' (float): Timestamp of the last time telemetry was added to the open log.
        self.open_logs = {}

        # Input Queue.
        self.input_queue = Queue()

        # Start queue processing thread.
        self.input_processing_running = True
        self.log_process_thread = Thread(target=self.process_queue)
        self.log_process_thread.start()

    def add(self, telemetry):
        """ Add a dictionary of telemetry to the input queue. 

        Args:
            telemetry (dict): Telemetry dictionary to add to the input queue.

        """

        # Check the telemetry dictionary contains the required fields.
        for _field in self.REQUIRED_FIELDS:
            if _field not in telemetry:
                self.log_error("JSON object missing required field %s" % _field)
                return

        # Add it to the queue if we are running.
        if self.input_processing_running:
            self.input_queue.put(telemetry)
        else:
            self.log_error("Processing not running, discarding.")

    def process_queue(self):
        """ Process data from the input queue, and write telemetry to log files.
        """
        self.log_info("Started Telemetry Logger Thread.")

        while self.input_processing_running:

            # Process everything in the queue.
            while self.input_queue.qsize() > 0:
                try:
                    _telem = self.input_queue.get_nowait()
                    self.write_telemetry(_telem)
                except Exception as e:
                    self.log_error("Error processing telemetry dict - %s" % str(e))

            # Close any un-needed log handlers.
            self.cleanup_logs()

            # Sleep while waiting for some new data.
            time.sleep(0.5)

        self.log_info("Stopped Telemetry Logger Thread.")

    def telemetry_to_string(self, telemetry):
        """ Convert a telemetry dictionary to a CSV string.

        Args:
            telemetry (dict): Telemetry dictionary to process.
        """
        # timestamp,serial,frame,lat,lon,alt,vel_v,vel_h,heading,temp,humidity,type,freq,other
        _log_line = "%s,%s,%d,%.5f,%.5f,%.1f,%.1f,%.1f,%.1f,%.1f,%.1f,%.1f,%s,%.3f" % (
            telemetry["datetime"],
            telemetry["id"],
            telemetry["frame"],
            telemetry["lat"],
            telemetry["lon"],
            telemetry["alt"],
            telemetry["vel_v"],
            telemetry["vel_h"],
            telemetry["heading"],
            telemetry["temp"],
            telemetry["humidity"],
            telemetry["pressure"],
            telemetry["type"],
            telemetry["freq_float"],
        )

        # Other fields that may not always be present.
        if "snr" in telemetry:
            _log_line += ",%.1f" % telemetry["snr"]
        else:
            _log_line += ",-99.0"

        if "f_error" in telemetry:
            _log_line += ",%d" % int(telemetry["f_error"])
        else:
            _log_line += ",0"

        if "sats" in telemetry:
            _log_line += ",%d" % telemetry["sats"]
        else:
            _log_line += ",-1"

        if "batt" in telemetry:
            _log_line += ",%.1f" % telemetry["batt"]
        else:
            _log_line += ",-1"

        # Check for Burst/Kill timer data, and add in.
        if "bt" in telemetry:
            if (telemetry["bt"] != -1) and (telemetry["bt"] != 65535):
                _log_line += ",%s" % time.strftime(
                    "%H:%M:%S", time.gmtime(telemetry["bt"])
                )
            else:
                _log_line += ",-1"
        else:
            _log_line += ",-1"

        # Add Aux data, if it exists.
<<<<<<< HEAD
        if 'aux' in telemetry:
            _log_line += ",AUX %s" % telemetry['aux'].strip()

        if 'vel_v' in telemetry:
            _log_line += ",vel_v %.1f" % telemetry['vel_v']

        if 'vel_h' in telemetry:
            _log_line += ",vel_h %.1f" % telemetry['vel_h']
=======
        if "aux" in telemetry:
            _log_line += ",%s" % telemetry["aux"].strip()
        else:
            _log_line += ",-1"
>>>>>>> 8d30f3c3

        # Terminate the log line.
        _log_line += "\n"

        return _log_line

    def write_telemetry(self, telemetry):
        """ Write a packet of telemetry to a log file.

        Args:
            telemetry (dict): Telemetry dictionary to process.
        """

        _id = telemetry["id"]
        _type = telemetry["type"]

        # If there is no log open for the current ID check to see if there is an existing (closed) log file, and open it.
        if _id not in self.open_logs:
            _search_string = os.path.join(self.log_directory, "*%s_*_sonde.log" % (_id))
            _existing_files = glob.glob(_search_string)
            if len(_existing_files) != 0:
                # Open the existing log file.
                _log_file_name = _existing_files[0]
                self.log_info("Using existing log file: %s" % _log_file_name)
                # Create entry in open logs dictionary
                self.open_logs[_id] = {
                    "log": open(_log_file_name, "a"),
                    "last_time": time.time(),
                }
            else:
                # Create a new log file.
                _log_suffix = "%s_%s_%s_%d_sonde.log" % (
                    datetime.datetime.utcnow().strftime("%Y%m%d-%H%M%S"),
                    _id,
                    _type,
                    int(telemetry["freq_float"] * 1e3),  # Convert frequency to kHz
                )
                _log_file_name = os.path.join(self.log_directory, _log_suffix)
                self.log_info("Opening new log file: %s" % _log_file_name)
                # Create entry in open logs dictionary
                self.open_logs[_id] = {
                    "log": open(_log_file_name, "a"),
                    "last_time": time.time(),
                }

                # Write in a header line.
                self.open_logs[_id]["log"].write(self.LOG_HEADER)

        # Produce log file sentence.
        _log_line = self.telemetry_to_string(telemetry)

        # Write out to log.
        self.open_logs[_id]["log"].write(_log_line)
        self.open_logs[_id]["log"].flush()
        # Update the last_time field.
        self.open_logs[_id]["last_time"] = time.time()
        self.log_debug("Wrote line: %s" % _log_line.strip())

    def cleanup_logs(self):
        """ Close any open logs that have not had telemetry added in X seconds. """

        _now = time.time()

        for _id in self.open_logs.copy().keys():
            try:
                if _now > (
                    self.open_logs[_id]["last_time"] + self.FILE_ACTIVITY_TIMEOUT
                ):
                    # Flush and close the log file, and pop this element from the dictionary.
                    self.open_logs[_id]["log"].flush()
                    self.open_logs[_id]["log"].close()
                    self.open_logs.pop(_id, None)
                    self.log_info("Closed log file for %s" % _id)
            except Exception as e:
                self.log_error("Error closing log for %s - %s" % (_id, str(e)))

    def close(self):
        """ Close input processing thread. """
        self.input_processing_running = False

    def running(self):
        """ Check if the logging thread is running. 

        Returns:
            bool: True if the logging thread is running.
        """
        return self.input_processing_running

    def log_debug(self, line):
        """ Helper function to log a debug message with a descriptive heading. 
        Args:
            line (str): Message to be logged.
        """
        logging.debug("Telemetry Logger - %s" % line)

    def log_info(self, line):
        """ Helper function to log an informational message with a descriptive heading. 
        Args:
            line (str): Message to be logged.
        """
        logging.info("Telemetry Logger - %s" % line)

    def log_error(self, line):
        """ Helper function to log an error message with a descriptive heading. 
        Args:
            line (str): Message to be logged.
        """
        logging.error("Telemetry Logger - %s" % line)


if __name__ == "__main__":
    # Test Script
    pass<|MERGE_RESOLUTION|>--- conflicted
+++ resolved
@@ -180,21 +180,10 @@
             _log_line += ",-1"
 
         # Add Aux data, if it exists.
-<<<<<<< HEAD
-        if 'aux' in telemetry:
-            _log_line += ",AUX %s" % telemetry['aux'].strip()
-
-        if 'vel_v' in telemetry:
-            _log_line += ",vel_v %.1f" % telemetry['vel_v']
-
-        if 'vel_h' in telemetry:
-            _log_line += ",vel_h %.1f" % telemetry['vel_h']
-=======
         if "aux" in telemetry:
             _log_line += ",%s" % telemetry["aux"].strip()
         else:
             _log_line += ",-1"
->>>>>>> 8d30f3c3
 
         # Terminate the log line.
         _log_line += "\n"
