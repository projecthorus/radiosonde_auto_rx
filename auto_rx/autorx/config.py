--- conflicted
+++ resolved
@@ -654,7 +654,6 @@
             )
             auto_rx_config["experimental_decoders"]["MK2LMS"] = False
 
-<<<<<<< HEAD
         try:
             auto_rx_config["email_nearby_landing_subject"] = config.get(
                 "email", "nearby_landing_subject"
@@ -664,7 +663,7 @@
                 "Config - Did not find email_nearby_landing_subject setting, using default"
             )
             auto_rx_config["email_nearby_landing_subject"] = "Nearby Radiosonde Landing Detected - <id>"
-=======
+
 
         # As of auto_rx version 1.5.10, we are limiting APRS output to only radiosondy.info,
         # and only on the non-forwarding port. 
@@ -697,7 +696,6 @@
             )
             auto_rx_config["aprs_port"] = 14590
 
->>>>>>> 7b03bad7
 
         # If we are being called as part of a unit test, just return the config now.
         if no_sdr_test:
